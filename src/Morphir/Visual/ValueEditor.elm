module Morphir.Visual.ValueEditor exposing (EditorState, initEditorState, view)

{-| The purpose of this component is to display an editor that allows the user to edit a value of a certain type while
making sure that the value will be valid for that type.


# Usage

The component is designed to be integrated into an Elm application by:

  - Storing the `EditorState` in the host application's model.
  - Initializing the editor state using `initEditorState`.
  - Invoking `view` somewhere within the host application's `view` function to display the component while passing a
    message constructor to allow the editor to notify the host application about edits.
  - Handling the edit message in the `update` function and update the editor state in the model.

@docs EditorState, initEditorState, view


# Extending

This component only works for value types that it explicitly handles. The expectation is that over time we add support
for all possible Morphir types. To add a new type of editor you need to take the following steps:

  - Add a new constructor to the `ComponentState` type.
      - This constructor will be used to keep track of the state of the visual component used to edit the value so it
        should contain enough information (as arguments) to create the component from scratch.
  - Add a new branch to `initComponentState` to map the value type to the new component state.
  - Add a new case to `view` to display the editor.

-}

import Array exposing (Array)
import Dict exposing (Dict)
import Element
    exposing
        ( Element
        , alignBottom
        , alignTop
        , below
        , centerY
        , column
        , el
        , fill
        , fillPortion
        , height
        , html
        , inFront
        , minimum
        , moveDown
        , moveLeft
        , moveUp
        , none
        , onRight
        , padding
        , paddingEach
        , paddingXY
        , rgb
        , rgba
        , row
        , spacing
        , table
        , text
        , width
        )
import Element.Background as Background
import Element.Border as Border
import Element.Events as Events
import Element.Font as Font exposing (center)
import Element.Input as Input exposing (placeholder)
import Html
import Html.Attributes
import Html.Events
import Json.Decode as Decode
import Morphir.Elm.Frontend as Frontend
import Morphir.IR as IR exposing (IR)
import Morphir.IR.FQName exposing (FQName)
import Morphir.IR.Literal exposing (Literal(..))
import Morphir.IR.Name as Name exposing (Name)
import Morphir.IR.Path as Path exposing (Path)
import Morphir.IR.SDK.Basics as Basics
import Morphir.IR.SDK.Char as Basics
import Morphir.IR.SDK.Decimal as Decimal
import Morphir.IR.SDK.Dict as SDKDict
import Morphir.IR.SDK.String as Basics
import Morphir.IR.Type as Type exposing (Type)
import Morphir.IR.Value as Value exposing (RawValue, Value(..))
import Morphir.ListOfResults as ListOfResults
import Morphir.SDK.Decimal as Decimal
import Morphir.Visual.Common exposing (nameToText)
import Morphir.Visual.Components.FieldList as FieldList
import Svg
import Svg.Attributes
<<<<<<< HEAD
import Element exposing (rgba)
=======
>>>>>>> 899723e9


{-| Type that represents the state of the value editor. It's made up of the following pieces of information:

  - `componentState`
      - The state of the visual component used to edit the value.
      - This could be as simple as text box or or as complex as a grid.
      - The type of visual component shown here depends entirely on the type of the value being edited.
  - `lastValidValue`
      - The component state can store values that are not valid for the value type being edited. For example you could
        have non-digit characters in a text box used to edit an integer value.
      - This field stores the last valid value that the editor contained in the past and makes it possible to revert back
        to a valid state when the user clicks away from an editor that's in an invalid state.
  - `errorState`
      - This field is used by the editor to communicate invalid states.

**Note:** It's tempting to think that an editor is either in a valid or an invalid state, never both so a `Result` would
be a better choice to keep track of the value. In reality we do want to keep the previous valid state even if the editor
goes into an error state so that we can recover from a half-done edit.

-}
type alias EditorState =
    { componentState : ComponentState
    , lastValidValue : Maybe RawValue
    , errorState : Maybe Error
    , defaultValueCheckbox : DefaultValueCheckbox
    }


type alias DefaultValueCheckbox =
    { show : Bool
    , checked : Bool
    }


{-| The state of the visual component used to edit the value.

  - This could be as simple as text box or or as complex as a grid.
  - The type of visual component shown here depends entirely on the type of the value being edited.

-}
type ComponentState
    = TextEditor String
    | BoolEditor (Maybe Bool)
    | RecordEditor (Dict Name ( Type (), EditorState ))
    | CustomEditor Path Path Name (Type.Constructors ()) Name (Dict Name ( Type (), EditorState ))
    | MaybeEditor (Type ()) (Maybe EditorState)
    | ListEditor (Type ()) (List EditorState)
    | GridEditor (List ( Name, Type () )) (List (Array EditorState))
    | DictEditor ( Type (), Type () ) (List ( EditorState, EditorState ))
    | GenericEditor String


type alias Error =
    String


type alias TypeCases a =
    { maybe : a
    , list : a
    , dict : a
    , record : a
    , default : a
    }


handleTypeCases : TypeCases a -> Type () -> a
handleTypeCases typeCases valueType =
    case valueType of
        Type.Reference _ ( [ [ "morphir" ], [ "s", "d", "k" ] ], [ [ "maybe" ] ], [ "maybe" ] ) [ _ ] ->
            typeCases.maybe

        -- if a value that is a List is not set then treat it as empty list
        Type.Reference _ ( [ [ "morphir" ], [ "s", "d", "k" ] ], [ [ "list" ] ], [ "list" ] ) [ _ ] ->
            typeCases.list

        -- if a value that is a Dict is not set then treat it as empty Dict
        Type.Reference _ ( [ [ "morphir" ], [ "s", "d", "k" ] ], [ [ "dict" ] ], [ "dict" ] ) [ _, _ ] ->
            typeCases.dict

        Type.Record _ _ ->
            typeCases.record

        _ ->
            typeCases.default


{-| This function is used by the hosting application to initialize the editor state. It takes the following inputs:

  - `ir` - This is used to look up additional type information when needed.
  - `valueType` - The type of the value being edited.
  - `maybeInitialValue` - Optional starting value for the editor.

-}
initEditorState : IR -> Type () -> Maybe RawValue -> EditorState
initEditorState ir valueType maybeInitialValue =
    let
        adjustedInitialValue : Maybe RawValue
        adjustedInitialValue =
            case maybeInitialValue of
                Nothing ->
                    handleTypeCases
                        { maybe = Just (Value.Constructor () ( [ [ "morphir" ], [ "s", "d", "k" ] ], [ [ "maybe" ] ], [ "nothing" ] ))
                        , list = Just (Value.List () [])
                        , dict = Just (SDKDict.fromListValue () (Value.List () []))
                        , record = maybeInitialValue
                        , default = maybeInitialValue
                        }
                        valueType

                _ ->
                    maybeInitialValue

        ( maybeError, componentState ) =
            initComponentState ir valueType adjustedInitialValue

        defaultValueCheckbox =
            if valueType == Basics.stringType () then
                { show = True, checked = False }

            else
                { show = False, checked = False }
    in
    { componentState = componentState
    , lastValidValue = adjustedInitialValue
    , errorState = maybeError
    , defaultValueCheckbox = defaultValueCheckbox
    }


{-| Creates a component state with an optional error. It takes the following inputs:

  - `ir` - This is used to look up additional type information when needed.
  - `valueType` - The type of the value being edited.
  - `maybeInitialValue` - Optional starting value for the editor.

An error might be reported when the initial value being passed in is invalid for the given editor.

-}
initComponentState : IR -> Type () -> Maybe RawValue -> ( Maybe Error, ComponentState )
initComponentState ir valueType maybeInitialValue =
    let
        textEditorTypes : List (Type ())
        textEditorTypes =
            [ Basics.intType (), Basics.stringType (), Basics.charType (), Basics.floatType (), Decimal.decimalType () ]
    in
    case valueType of
        Type.Record _ fieldTypes ->
            initRecordEditor ir fieldTypes maybeInitialValue

        Type.Reference _ ( [ [ "morphir" ], [ "s", "d", "k" ] ], [ [ "maybe" ] ], [ "maybe" ] ) [ itemType ] ->
            initMaybeEditor ir itemType maybeInitialValue

        Type.Reference _ ( [ [ "morphir" ], [ "s", "d", "k" ] ], [ [ "list" ] ], [ "list" ] ) [ itemType ] ->
            initListEditor ir itemType maybeInitialValue

        Type.Reference _ ( [ [ "morphir" ], [ "s", "d", "k" ] ], [ [ "dict" ] ], [ "dict" ] ) [ dictKeyType, dictValueType ] ->
            initDictEditor ir dictKeyType dictValueType maybeInitialValue

        _ ->
            if valueType == Basics.boolType () then
                initBoolEditor maybeInitialValue

            else if textEditorTypes |> List.member valueType then
                initTextEditor maybeInitialValue

            else
                case valueType of
                    Type.Reference _ fQName _ ->
                        case ir |> IR.lookupTypeSpecification fQName of
                            Just typeSpec ->
                                case typeSpec of
                                    Type.TypeAliasSpecification _ typeExp ->
                                        initComponentState ir typeExp maybeInitialValue

                                    Type.OpaqueTypeSpecification _ ->
                                        initTextEditor maybeInitialValue

                                    Type.CustomTypeSpecification _ constructors ->
                                        initCustomEditor ir fQName constructors maybeInitialValue

                                    Type.DerivedTypeSpecification _ config ->
                                        initComponentState ir config.baseType maybeInitialValue

                            Nothing ->
                                initGenericEditor maybeInitialValue

                    _ ->
                        initGenericEditor maybeInitialValue


initGenericEditor : Maybe RawValue -> ( Maybe Error, ComponentState )
initGenericEditor maybeInitialValue =
    case maybeInitialValue of
        Just initialValue ->
            ( Nothing, GenericEditor (initialValue |> Value.toString) )

        Nothing ->
            ( Nothing, GenericEditor "" )


{-| Creates a component state for a text editor with an optional error.
-}
initTextEditor : Maybe RawValue -> ( Maybe Error, ComponentState )
initTextEditor maybeInitialValue =
    case maybeInitialValue of
        Just initialValue ->
            case initialValue of
                Value.Literal _ (StringLiteral string) ->
                    ( Nothing, TextEditor string )

                Value.Literal _ (CharLiteral char) ->
                    ( Nothing, TextEditor (String.fromChar char) )

                Value.Literal _ (WholeNumberLiteral int) ->
                    ( Nothing, TextEditor (String.fromInt int) )

                Value.Literal _ (FloatLiteral float) ->
                    ( Nothing, TextEditor (String.fromFloat float) )

                Value.Literal _ (DecimalLiteral decimal) ->
                    ( Nothing, TextEditor (Decimal.toString decimal) )

                _ ->
                    ( Nothing, TextEditor (initialValue |> Value.toString) )

        Nothing ->
            ( Nothing, TextEditor "" )


{-| Creates a component state for a boolean editor with an optional error.
-}
initBoolEditor : Maybe RawValue -> ( Maybe Error, ComponentState )
initBoolEditor maybeInitialValue =
    case maybeInitialValue of
        Just initialValue ->
            case initialValue of
                Value.Literal _ (BoolLiteral value) ->
                    ( Nothing, BoolEditor (Just value) )

                _ ->
                    ( Just ("Cannot initialize editor with value: " ++ Debug.toString initialValue), BoolEditor Nothing )

        Nothing ->
            ( Nothing, BoolEditor Nothing )


{-| Creates a component state for a record editor with an optional error.
-}
initRecordEditor : IR -> List (Type.Field ()) -> Maybe RawValue -> ( Maybe Error, ComponentState )
initRecordEditor ir fieldTypes maybeInitialValue =
    let
        recordEditor initialFieldValues =
            RecordEditor
                (fieldTypes
                    |> List.map
                        (\field ->
                            ( field.name
                            , ( field.tpe
                              , initEditorState ir field.tpe (initialFieldValues |> Dict.get field.name)
                              )
                            )
                        )
                    |> Dict.fromList
                )
    in
    case maybeInitialValue of
        Just initialValue ->
            case initialValue of
                Value.Record _ fieldValues ->
                    ( Nothing, recordEditor fieldValues )

                _ ->
                    ( Just ("Cannot initialize editor with value: " ++ Debug.toString initialValue), recordEditor Dict.empty )

        Nothing ->
            ( Nothing, recordEditor Dict.empty )


{-| Creates a component state for a custom type editor with an optional error.
-}
initCustomEditor : IR -> FQName -> Type.Constructors () -> Maybe RawValue -> ( Maybe Error, ComponentState )
initCustomEditor _ ( packageName, moduleName, name ) constructors maybeSelected =
    case maybeSelected of
        Just (Value.Constructor _ ( _, _, selectedName )) ->
            ( Nothing, CustomEditor packageName moduleName name constructors selectedName Dict.empty )

        _ ->
            ( Nothing, CustomEditor packageName moduleName name constructors (Name.fromString "") Dict.empty )


{-| Creates a component state for a optional values.
-}
initMaybeEditor : IR -> Type () -> Maybe RawValue -> ( Maybe Error, ComponentState )
initMaybeEditor ir itemType maybeInitialValue =
    case maybeInitialValue of
        Just initialValue ->
            case initialValue of
                Value.Apply _ (Value.Constructor _ ( [ [ "morphir" ], [ "s", "d", "k" ] ], [ [ "maybe" ] ], [ "just" ] )) value ->
                    ( Nothing, MaybeEditor itemType (Just (initEditorState ir itemType (Just value))) )

                Value.Constructor _ ( [ [ "morphir" ], [ "s", "d", "k" ] ], [ [ "maybe" ] ], [ "nothing" ] ) ->
                    ( Nothing, MaybeEditor itemType (Just (initEditorState ir itemType Nothing)) )

                _ ->
                    ( Just ("Cannot initialize editor with value: " ++ Debug.toString initialValue), MaybeEditor itemType Nothing )

        Nothing ->
            ( Nothing, MaybeEditor itemType (Just (initEditorState ir itemType Nothing)) )


{-| Creates a component state for a list values.
-}
initListEditor : IR -> Type () -> Maybe RawValue -> ( Maybe Error, ComponentState )
initListEditor ir itemType maybeInitialValue =
    case ir |> IR.resolveType itemType of
        Type.Record _ fieldTypes ->
            let
                columnTypes : List ( Name, Type () )
                columnTypes =
                    fieldTypes
                        |> List.map
                            (\field ->
                                ( field.name, field.tpe )
                            )
            in
            case maybeInitialValue of
                Just initialValue ->
                    case initialValue of
                        Value.List _ records ->
                            ( Nothing
                            , GridEditor columnTypes
                                (records
                                    |> List.map
                                        (\record ->
                                            case record of
                                                Value.Record _ fieldValues ->
                                                    columnTypes
                                                        |> List.map
                                                            (\( columnName, columnType ) ->
                                                                initEditorState ir columnType (fieldValues |> Dict.get columnName)
                                                            )
                                                        |> Array.fromList

                                                _ ->
                                                    [ initEditorState ir itemType (Just record) ]
                                                        |> Array.fromList
                                        )
                                )
                            )

                        _ ->
                            ( Just ("Cannot initialize editor with value: " ++ Debug.toString initialValue), GridEditor columnTypes [] )

                Nothing ->
                    ( Nothing, GridEditor columnTypes [] )

        _ ->
            case maybeInitialValue of
                Just initialValue ->
                    case initialValue of
                        Value.List _ items ->
                            ( Nothing, ListEditor itemType (items |> List.map (\item -> initEditorState ir itemType (Just item))) )

                        _ ->
                            ( Just ("Cannot initialize editor with value: " ++ Debug.toString initialValue), ListEditor itemType [] )

                Nothing ->
                    ( Nothing, ListEditor itemType [] )


{-| Creates a component state for a list values.
-}
initDictEditor : IR -> Type () -> Type () -> Maybe RawValue -> ( Maybe Error, ComponentState )
initDictEditor ir dictKeyType dictValueType maybeInitialValue =
    case maybeInitialValue of
        Just initialValue ->
            case initialValue of
                Value.Apply _ (Value.Reference _ ( [ [ "morphir" ], [ "s", "d", "k" ] ], [ [ "dict" ] ], [ "from", "list" ] )) (Value.List _ items) ->
                    let
                        editorResult =
                            items
                                |> List.map
                                    (\item ->
                                        case item of
                                            Value.Tuple _ [ itemKey, itemValue ] ->
                                                Ok
                                                    ( initEditorState ir dictKeyType (Just itemKey)
                                                    , initEditorState ir dictValueType (Just itemValue)
                                                    )

                                            _ ->
                                                Err ("Invalid Dict entry: " ++ Debug.toString item)
                                    )
                                |> ListOfResults.liftFirstError
                    in
                    case editorResult of
                        Ok editors ->
                            ( Nothing, DictEditor ( dictKeyType, dictValueType ) editors )

                        Err error ->
                            ( Just error, DictEditor ( dictKeyType, dictValueType ) [] )

                _ ->
                    ( Just ("Cannot initialize editor with value: " ++ Debug.toString initialValue), DictEditor ( dictKeyType, dictValueType ) [] )

        Nothing ->
            ( Nothing, DictEditor ( dictKeyType, dictValueType ) [] )


{-| Display the editor. It takes the following inputs:

  - `ir` - This is used to look up additional type information when needed.
  - `valueType` - The type of the value being edited.
  - `updateEditorState` - Function to create the message that will be sent by this component during edits.
  - `editorState` - The current editor state.

-}
view : IR -> Type () -> (EditorState -> msg) -> EditorState -> Element msg
view ir valueType updateEditorState editorState =
    let
        baseStyle : List (Element.Attribute msg)
        baseStyle =
            [ width <| Element.fillPortion 3
            , height fill
            , paddingXY 10 3
            , Events.onLoseFocus
                (updateEditorState (initEditorState ir valueType editorState.lastValidValue))
            ]

        labelStyle : List (Element.Attr () msg)
        labelStyle =
            [ Background.color (rgb 0.2 0.3 0.4), centerY, Font.color (rgb 0.7 0.7 0.7), paddingEach { top = 5, bottom = 5, right = 10, left = 0 } ]

        errorBorderStyle : List (Element.Attr () msg)
        errorBorderStyle =
            case editorState.errorState of
                Just _ ->
                    [ Border.color (rgb 1 0 0)
                    , Border.width 2
                    ]

                Nothing ->
                    [ Border.width 2
                    ]

        errorMessageStyle : List (Element.Attribute msg)
        errorMessageStyle =
            case editorState.errorState of
                Just errorMessage ->
                    [ below
                        (el
                            [ padding 5
                            , Background.color (rgb 1 0.7 0.7)
                            , moveDown 5
                            ]
                            (text errorMessage)
                        )
                    ]

                Nothing ->
                    []
    in
    case editorState.componentState of
        TextEditor currentText ->
            let
                iconLabel tpe =
                    if tpe == Basics.stringType () then
                        "text"

                    else if tpe == Basics.charType () then
                        "one char."

                    else if tpe == Basics.intType () then
                        "integer"

                    else if tpe == Basics.floatType () then
                        "real num."

                    else if tpe == Decimal.decimalType () then
                        "decimal"

                    else
                        "?"
            in
            row [ width fill, spacing 5 ]
                [ Input.text (baseStyle ++ errorBorderStyle ++ errorMessageStyle)
                    { onChange =
                        \updatedText ->
                            let
                                valueResult : Type () -> Result String RawValue
                                valueResult tpe =
                                    if tpe == Basics.stringType () then
                                        Ok (Value.Literal () (StringLiteral updatedText))

                                    else if tpe == Basics.charType () then
                                        String.uncons updatedText
                                            |> Result.fromMaybe "Expecting at least one character"
                                            |> Result.andThen
                                                (\( char, rest ) ->
                                                    if String.isEmpty rest then
                                                        Ok (Value.Literal () (CharLiteral char))

                                                    else
                                                        Err "Expecting a single character only"
                                                )

                                    else if tpe == Basics.intType () then
                                        String.toInt updatedText
                                            |> Maybe.map (\int -> Value.Literal () (WholeNumberLiteral int))
                                            |> Result.fromMaybe "Expecting a whole number like 5 or -958"

                                    else if tpe == Basics.floatType () then
                                        String.toFloat updatedText
                                            |> Maybe.map (\float -> Value.Literal () (FloatLiteral float))
                                            |> Result.fromMaybe "Expecting a number like 1, -3.14 or 100.56"

                                    else if tpe == Decimal.decimalType () then
                                        Decimal.fromString updatedText
                                            |> Maybe.map (\dec -> Value.Literal () (DecimalLiteral dec))
                                            |> Result.fromMaybe "Expecting a decimal number"

                                    else
                                        updatedText
                                            |> Frontend.mapValueToFile ir tpe
                                            |> Result.andThen
                                                (\sourceFileIR ->
                                                    let
                                                        packageName =
                                                            Path.fromString "My.Package"

                                                        moduleName =
                                                            Path.fromString "A"

                                                        localName =
                                                            Name.fromString "fooFunction"
                                                    in
                                                    case sourceFileIR |> IR.lookupValueDefinition ( packageName, moduleName, localName ) of
                                                        Just valDef ->
                                                            Ok (valDef.body |> Value.toRawValue)

                                                        Nothing ->
                                                            Err "Function name Not found"
                                                )
                            in
                            if updatedText == "" then
                                updateEditorState
                                    (initEditorState ir valueType Nothing)

                            else
                                updateEditorState
                                    (applyResult (valueResult (IR.resolveType valueType ir))
                                        { editorState
                                            | componentState = TextEditor updatedText
                                            , defaultValueCheckbox = { show = editorState.defaultValueCheckbox.show, checked = False }
                                        }
                                    )
                    , text = currentText
                    , placeholder =
                        Just (placeholder [ center, paddingXY 0 1 ] (text "not set"))
                    , label = Input.labelLeft labelStyle (text <| iconLabel (IR.resolveType valueType ir))
                    }
                , if editorState.defaultValueCheckbox.show then
<<<<<<< HEAD
                    Input.checkbox [center]
                        { icon = Input.defaultCheckbox
                        , label = Input.labelRight (labelStyle ++ [Background.color <| rgba 0 0 0 0]) (text "empty (\"\")")
=======
                    Input.checkbox [ center ]
                        { icon = Input.defaultCheckbox
                        , label = Input.labelRight (labelStyle ++ [ Background.color <| rgba 0 0 0 0 ]) (text "empty (\"\")")
>>>>>>> 899723e9
                        , checked = editorState.defaultValueCheckbox.checked
                        , onChange =
                            \updatedIsChecked ->
                                updateEditorState
                                    (applyResult ((\_ -> Ok (Value.Literal () (StringLiteral ""))) (IR.resolveType valueType ir))
                                        { editorState
                                            | componentState = TextEditor ""
                                            , defaultValueCheckbox = { show = True, checked = updatedIsChecked }
                                        }
                                    )
                        }

                  else
                    none
                ]

        BoolEditor isChecked ->
            Input.radioRow
                [ paddingXY 10 5
                , spacing 10
                ]
                { onChange =
                    \updatedIsChecked ->
                        updateEditorState
                            { editorState
                                | componentState = BoolEditor (Just updatedIsChecked)
                                , lastValidValue = Just (Value.Literal () (BoolLiteral updatedIsChecked))
                            }
                , options = [ Input.option True (text "yes"), Input.option False (text "no") ]
                , selected = isChecked
                , label = Input.labelLeft labelStyle (text "bool")
                }

        RecordEditor fieldEditorStates ->
            row [] <|
                [ el [ Background.color (rgb 0.2 0.3 0.4), centerY, Font.color (rgb 0.7 0.7 0.7), paddingXY 10 5 ] (text "record")
                , el
                    [ padding 7
                    , Background.color (rgb 0.7 0.8 0.9)
                    , Border.rounded 7
                    ]
                    (FieldList.view
                        (fieldEditorStates
                            |> Dict.toList
                            |> List.map
                                (\( fieldName, ( fieldType, fieldEditorState ) ) ->
                                    ( fieldName
                                    , el
                                        [ width fill
                                        , height fill
                                        , centerY
                                        ]
                                        (view ir
                                            fieldType
                                            (\newFieldEditorState ->
                                                let
                                                    newFieldEditorStates : Dict Name ( Type (), EditorState )
                                                    newFieldEditorStates =
                                                        fieldEditorStates
                                                            |> Dict.insert fieldName ( fieldType, newFieldEditorState )

                                                    recordResult : Result String RawValue
                                                    recordResult =
                                                        newFieldEditorStates
                                                            |> Dict.toList
                                                            |> List.foldr
                                                                (\( nextFieldName, ( nextFieldType, nextFieldEditorState ) ) fieldsResultSoFar ->
                                                                    fieldsResultSoFar
                                                                        |> Result.andThen
                                                                            (\fieldsSoFar ->
                                                                                editorStateToRawValueResult nextFieldEditorState
                                                                                    |> Result.andThen
                                                                                        (\maybeNextFieldValue ->
                                                                                            case maybeNextFieldValue of
                                                                                                Just nextFieldValue ->
                                                                                                    Ok <| ( nextFieldName, nextFieldValue ) :: fieldsSoFar

                                                                                                Nothing ->
                                                                                                    case nextFieldType of
                                                                                                        Type.Reference _ ( [ [ "morphir" ], [ "s", "d", "k" ] ], [ [ "maybe" ] ], [ "maybe" ] ) _ ->
                                                                                                            Ok <| ( nextFieldName, Value.Constructor () ( [ [ "morphir" ], [ "s", "d", "k" ] ], [ [ "maybe" ] ], [ "nothing" ] ) ) :: fieldsSoFar

                                                                                                        _ ->
                                                                                                            Err <| "Missing field value: " ++ Name.toCamelCase nextFieldName
                                                                                        )
                                                                            )
                                                                )
                                                                (Ok [])
                                                            |> Result.map (Dict.fromList >> Value.Record ())
                                                in
                                                updateEditorState
                                                    (applyResult recordResult
                                                        { editorState
                                                            | componentState =
                                                                RecordEditor
                                                                    newFieldEditorStates
                                                        }
                                                    )
                                            )
                                            fieldEditorState
                                        )
                                    )
                                )
                        )
                    )
                ]

        CustomEditor packageName moduleName typeName constructors selectedConstructor argumentEditorStates ->
            row [ width fill, height fill, spacing 5 ] <|
                el labelStyle (text <| nameToText typeName)
                    :: (el
                            [ width fill
                            , height fill
                            ]
                            (html
                                (Html.select
                                    [ Html.Attributes.style "height" "100%"
                                    , Html.Events.on "change"
                                        (Decode.at [ "target", "value" ] Decode.string
                                            |> Decode.map
                                                (\selectedConstructorName ->
                                                    if String.isEmpty selectedConstructorName then
                                                        updateEditorState
                                                            { componentState = CustomEditor packageName moduleName typeName constructors (Name.fromString "") Dict.empty
                                                            , lastValidValue = Nothing
                                                            , errorState = Nothing
                                                            , defaultValueCheckbox = { show = False, checked = False }
                                                            }

                                                    else
                                                        let
                                                            selectedConstructorArgumentsMaybe : Maybe (List ( Name, Type () ))
                                                            selectedConstructorArgumentsMaybe =
                                                                Dict.get (Name.fromString selectedConstructorName) constructors

                                                            selectedConstructorArguments : Dict Name ( Type (), EditorState )
                                                            selectedConstructorArguments =
                                                                case selectedConstructorArgumentsMaybe of
                                                                    Just argumentsList ->
                                                                        List.map (\( name, tpe ) -> ( name, ( tpe, initEditorState ir tpe Nothing ) )) argumentsList
                                                                            |> Dict.fromList

                                                                    Nothing ->
                                                                        Dict.empty
                                                        in
                                                        updateEditorState
                                                            (applyResult (Ok (Value.Constructor () ( packageName, moduleName, Name.fromString selectedConstructorName )))
                                                                { editorState
                                                                    | componentState = CustomEditor packageName moduleName typeName constructors (Name.fromString selectedConstructorName) selectedConstructorArguments
                                                                }
                                                            )
                                                )
                                        )
                                    ]
                                    (constructors
                                        |> Dict.toList
                                        |> List.map
                                            (\( constructorName, _ ) ->
                                                Html.option
                                                    [ Html.Attributes.value (Name.toTitleCase constructorName)
                                                    , Html.Attributes.selected (selectedConstructor == constructorName)
                                                    ]
                                                    [ Html.text (nameToText constructorName)
                                                    ]
                                            )
                                        |> List.append
                                            [ Html.option
                                                [ Html.Attributes.value ""
                                                ]
                                                [ Html.text "..."
                                                ]
                                            ]
                                    )
                                )
                            )
                            :: (argumentEditorStates
                                    |> Dict.toList
                                    |> List.map
                                        (\( argumentName, ( argumentType, argumentEditorState ) ) ->
                                            el
                                                [ width fill
                                                , height fill
                                                , centerY
                                                ]
                                                (view ir
                                                    argumentType
                                                    (\newArgumentEditorState ->
                                                        let
                                                            newArgumentEditorStates : Dict Name ( Type (), EditorState )
                                                            newArgumentEditorStates =
                                                                argumentEditorStates
                                                                    |> Dict.insert argumentName ( argumentType, newArgumentEditorState )

                                                            customResult : Result String RawValue
                                                            customResult =
                                                                newArgumentEditorStates
                                                                    |> Dict.toList
                                                                    |> List.foldl
                                                                        (\( _, ( _, nextArgumentEditorState ) ) argumentsResultSoFar ->
                                                                            argumentsResultSoFar
                                                                                |> Result.andThen
                                                                                    (\argumentsSoFar ->
                                                                                        editorStateToRawValueResult nextArgumentEditorState
                                                                                            |> Result.map
                                                                                                (\maybeNextArgumentValue ->
                                                                                                    case maybeNextArgumentValue of
                                                                                                        Just nextArgumentValue ->
                                                                                                            Apply () argumentsSoFar nextArgumentValue

                                                                                                        Nothing ->
                                                                                                            argumentsSoFar
                                                                                                )
                                                                                    )
                                                                        )
                                                                        (Ok (Value.Constructor () ( packageName, moduleName, selectedConstructor )))
                                                        in
                                                        updateEditorState
                                                            (applyResult customResult
                                                                { editorState
                                                                    | componentState = CustomEditor packageName moduleName typeName constructors selectedConstructor newArgumentEditorStates
                                                                }
                                                            )
                                                    )
                                                    argumentEditorState
                                                )
                                        )
                               )
                       )

        MaybeEditor itemType maybeItemEditorState ->
            let
                itemEditor itemEditorState =
                    view ir
                        itemType
                        (\newItemEditorState ->
                            let
                                maybeValueResult : Result Error RawValue
                                maybeValueResult =
                                    case newItemEditorState.errorState of
                                        Just error ->
                                            Err error

                                        Nothing ->
                                            case newItemEditorState.lastValidValue of
                                                Just itemValue ->
                                                    Ok (Value.Apply () (Value.Constructor () ( [ [ "morphir" ], [ "s", "d", "k" ] ], [ [ "maybe" ] ], [ "just" ] )) itemValue)

                                                Nothing ->
                                                    Ok (Value.Constructor () ( [ [ "morphir" ], [ "s", "d", "k" ] ], [ [ "maybe" ] ], [ "nothing" ] ))
                            in
                            updateEditorState
                                (applyResult maybeValueResult
                                    { editorState
                                        | componentState = MaybeEditor itemType (Just newItemEditorState)
                                    }
                                )
                        )
                        itemEditorState
            in
            row [] <|
                [ el [ Background.color (rgb 0.2 0.3 0.4), centerY, Font.color (rgb 0.7 0.7 0.7), paddingXY 0 5 ] (text "optional ")
                , itemEditor
                    (maybeItemEditorState
                        |> Maybe.withDefault (initEditorState ir itemType Nothing)
                    )
                ]

        ListEditor itemType itemEditorStates ->
            let
                set : Int -> a -> List a -> List a
                set index item list =
                    List.concat
                        [ List.take index list
                        , [ item ]
                        , List.drop (index + 1) list
                        ]

                insert : Int -> a -> List a -> List a
                insert index item list =
                    List.concat
                        [ List.take index list
                        , [ item ]
                        , List.drop index list
                        ]

                remove : Int -> List a -> List a
                remove index list =
                    List.concat
                        [ List.take index list
                        , List.drop (index + 1) list
                        ]

                defaultItemEditorState =
                    initEditorState ir itemType Nothing

                updateState : List EditorState -> msg
                updateState itemStates =
                    let
                        listValueResult : Result Error RawValue
                        listValueResult =
                            itemStates
                                |> List.filterMap
                                    (\nextItemEditorState ->
                                        editorStateToRawValueResult nextItemEditorState
                                            |> Result.toMaybe
                                            |> Maybe.andThen identity
                                    )
                                |> Value.List ()
                                |> Ok
                    in
                    updateEditorState
                        (applyResult listValueResult
                            { editorState
                                | componentState = ListEditor itemType itemStates
                            }
                        )
            in
            row [] <|
                [ el labelStyle (text "list")
                , if List.isEmpty itemEditorStates then
                    el [] (plusButton (updateState [ defaultItemEditorState ]))

                  else
                    column [ spacing 5 ]
                        (itemEditorStates
                            |> List.indexedMap
                                (\index itemEditorState ->
                                    row []
                                        [ column [ height fill ]
                                            [ el
                                                [ alignTop, moveUp 10 ]
                                                (plusButton (updateState (itemEditorStates |> insert index defaultItemEditorState)))
                                            , if index == List.length itemEditorStates - 1 then
                                                el [ alignBottom, moveDown 9 ]
                                                    (closeButton (updateState (itemEditorStates |> insert (index + 1) defaultItemEditorState)))

                                              else
                                                none
                                            ]
                                        , view ir
                                            itemType
                                            (\newItemEditorState ->
                                                updateState (itemEditorStates |> set index newItemEditorState)
                                            )
                                            itemEditorState
                                        , closeButton (updateState (itemEditorStates |> remove index))
                                        ]
                                )
                        )
                ]

        GridEditor columnTypes cellEditorStates ->
            let
                set : Int -> Int -> a -> List (Array a) -> List (Array a)
                set rowIndex columnIndex item list =
                    List.concat
                        [ List.take rowIndex list
                        , list |> List.drop rowIndex |> List.take 1 |> List.map (Array.set columnIndex item)
                        , List.drop (rowIndex + 1) list
                        ]

                remove : Int -> List a -> List a
                remove index list =
                    List.concat
                        [ List.take index list
                        , List.drop (index + 1) list
                        ]

                emptyRowEditors : Array EditorState
                emptyRowEditors =
                    columnTypes
                        |> List.map
                            (\( _, columnType ) ->
                                initEditorState ir columnType Nothing
                            )
                        |> Array.fromList

                updateState : List (Array EditorState) -> msg
                updateState rowStates =
                    let
                        listValueResult : Result Error RawValue
                        listValueResult =
                            rowStates
                                |> List.map
                                    (\rowEditorStates ->
                                        columnTypes
                                            |> List.indexedMap
                                                (\columnIndex ( columnName, columnType ) ->
                                                    rowEditorStates
                                                        |> Array.get columnIndex
                                                        |> (\maybeValue ->
                                                                case maybeValue of
                                                                    Nothing ->
                                                                        Err <| "Missing row value"

                                                                    Just currentEditorState ->
                                                                        editorStateToRawValueResult currentEditorState
                                                                            |> Result.andThen
                                                                                (\maybeNextFieldValue ->
                                                                                    case maybeNextFieldValue of
                                                                                        Just nextFieldValue ->
                                                                                            Ok <| ( columnName, nextFieldValue )

                                                                                        Nothing ->
                                                                                            case columnType of
                                                                                                Type.Reference _ ( [ [ "morphir" ], [ "s", "d", "k" ] ], [ [ "maybe" ] ], [ "maybe" ] ) _ ->
                                                                                                    Ok <| ( columnName, Value.Constructor () ( [ [ "morphir" ], [ "s", "d", "k" ] ], [ [ "maybe" ] ], [ "nothing" ] ) )

                                                                                                _ ->
                                                                                                    Err <| "Missing field value: " ++ Name.toCamelCase columnName
                                                                                )
                                                           )
                                                )
                                            |> ListOfResults.liftFirstError
                                            |> Result.map (Dict.fromList >> Value.Record ())
                                    )
                                |> ListOfResults.liftFirstError
                                |> Result.map (Value.List ())
                    in
                    updateEditorState
                        (applyResult listValueResult
                            { editorState
                                | componentState = GridEditor columnTypes rowStates
                            }
                        )
            in
            if List.isEmpty cellEditorStates then
                el [] (plusButton (updateState [ emptyRowEditors ]))

            else
                table
                    [ spacing 2
                    , paddingEach { top = 3, bottom = 10, left = 10, right = 10 }
                    , Background.color (rgb 0.8 0.8 0.8)
                    ]
                    { data = cellEditorStates |> List.indexedMap Tuple.pair
                    , columns =
                        columnTypes
                            |> List.indexedMap
                                (\columnIndex ( columnName, columnType ) ->
                                    { header =
                                        el [ width fill, height fill, paddingXY 10 5, Font.bold, Background.color (rgb 1 1 1) ]
                                            (el [ width fill, center ] (text (columnName |> Name.toHumanWords |> String.join " ")))
                                    , width = fill
                                    , view =
                                        \( rowIndex, rowEditorStates ) ->
                                            let
                                                addButton : List (Array EditorState) -> Element msg
                                                addButton newStates =
                                                    if columnIndex == 0 then
                                                        el
                                                            [ moveUp 7
                                                            , moveLeft 7
                                                            ]
                                                            (plusButton (updateState newStates))

                                                    else
                                                        none

                                                removeButton : List (Array EditorState) -> Element msg
                                                removeButton newStates =
                                                    if columnIndex == List.length columnTypes - 1 then
                                                        el
                                                            [ moveDown 3
                                                            ]
                                                            (closeButton (updateState newStates))

                                                    else
                                                        none
                                            in
                                            el
                                                [ width fill
                                                , height fill
                                                , Background.color (rgb 1 1 1)
                                                , inFront (addButton (emptyRowEditors :: cellEditorStates))
                                                , if rowIndex == List.length cellEditorStates - 1 then
                                                    below (addButton (cellEditorStates ++ [ emptyRowEditors ]))

                                                  else
                                                    below none
                                                , onRight (removeButton (cellEditorStates |> remove rowIndex))
                                                ]
                                                (view ir
                                                    columnType
                                                    (\newItemEditorState ->
                                                        updateState (cellEditorStates |> set rowIndex columnIndex newItemEditorState)
                                                    )
                                                    (Array.get columnIndex rowEditorStates |> Maybe.withDefault (initEditorState ir columnType Nothing))
                                                )
                                    }
                                )
                    }

        DictEditor ( dictKeyType, dictValueType ) keyValueEditorStates ->
            let
                columnTypes =
                    [ ( [ "key" ], dictKeyType ), ( [ "value" ], dictValueType ) ]

                cellEditorStates =
                    keyValueEditorStates

                set : Int -> Int -> a -> List ( a, a ) -> List ( a, a )
                set rowIndex columnIndex item list =
                    List.concat
                        [ List.take rowIndex list
                        , list
                            |> List.drop rowIndex
                            |> List.take 1
                            |> List.map
                                (\( k, v ) ->
                                    if columnIndex == 0 then
                                        ( item, v )

                                    else
                                        ( k, item )
                                )
                        , List.drop (rowIndex + 1) list
                        ]

                remove : Int -> List a -> List a
                remove index list =
                    List.concat
                        [ List.take index list
                        , List.drop (index + 1) list
                        ]

                emptyRowEditors : ( EditorState, EditorState )
                emptyRowEditors =
                    ( initEditorState ir dictKeyType Nothing, initEditorState ir dictValueType Nothing )

                updateState : List ( EditorState, EditorState ) -> msg
                updateState rowStates =
                    let
                        listValueResult : Result Error RawValue
                        listValueResult =
                            rowStates
                                |> List.map
                                    (\( keyEditorState, valueEditorState ) ->
                                        Maybe.map2
                                            (\key value ->
                                                Value.Tuple () [ key, value ]
                                            )
                                            (editorStateToRawValueResult keyEditorState |> Result.toMaybe |> Maybe.andThen identity)
                                            (editorStateToRawValueResult valueEditorState |> Result.toMaybe |> Maybe.andThen identity)
                                    )
                                |> List.filterMap identity
                                |> Value.List ()
                                |> SDKDict.fromListValue ()
                                |> Ok
                    in
                    updateEditorState
                        (applyResult listValueResult
                            { editorState
                                | componentState = DictEditor ( dictKeyType, dictValueType ) rowStates
                            }
                        )
            in
            row [] <|
                [ el labelStyle (text "dictionary")
                , if List.isEmpty cellEditorStates then
                    el [] (plusButton (updateState [ emptyRowEditors ]))

                  else
                    table
                        [ spacing 2
                        , paddingEach { top = 3, bottom = 10, left = 10, right = 10 }
                        , Background.color (rgb 0.8 0.8 0.8)
                        ]
                        { data = cellEditorStates |> List.indexedMap Tuple.pair
                        , columns =
                            columnTypes
                                |> List.indexedMap
                                    (\columnIndex ( columnName, columnType ) ->
                                        { header =
                                            el [ width fill, height fill, paddingXY 10 5, Font.bold, Background.color (rgb 1 1 1) ]
                                                (el [ width fill, center ] (text (columnName |> Name.toHumanWords |> String.join " ")))
                                        , width = fill
                                        , view =
                                            \( rowIndex, rowEditorStates ) ->
                                                let
                                                    addButton : List ( EditorState, EditorState ) -> Element msg
                                                    addButton newStates =
                                                        if columnIndex == 0 then
                                                            el
                                                                [ moveUp 7
                                                                , moveLeft 7
                                                                ]
                                                                (plusButton (updateState newStates))

                                                        else
                                                            none

                                                    removeButton : List ( EditorState, EditorState ) -> Element msg
                                                    removeButton newStates =
                                                        if columnIndex == List.length columnTypes - 1 then
                                                            el
                                                                [ moveDown 3
                                                                ]
                                                                (closeButton (updateState newStates))

                                                        else
                                                            none
                                                in
                                                el
                                                    [ width fill
                                                    , height fill
                                                    , Background.color (rgb 1 1 1)
                                                    , inFront (addButton (emptyRowEditors :: cellEditorStates))
                                                    , if rowIndex == List.length cellEditorStates - 1 then
                                                        below (addButton (cellEditorStates ++ [ emptyRowEditors ]))

                                                      else
                                                        below none
                                                    , onRight (removeButton (cellEditorStates |> remove rowIndex))
                                                    ]
                                                    (view ir
                                                        columnType
                                                        (\newItemEditorState ->
                                                            updateState (cellEditorStates |> set rowIndex columnIndex newItemEditorState)
                                                        )
                                                        (if columnIndex == 0 then
                                                            rowEditorStates |> Tuple.first

                                                         else
                                                            rowEditorStates |> Tuple.second
                                                        )
                                                    )
                                        }
                                    )
                        }
                ]

        GenericEditor currentText ->
            el (baseStyle ++ errorMessageStyle)
                (Input.multiline errorBorderStyle
                    { onChange =
                        \updatedText ->
                            let
                                valueResult tpe =
                                    updatedText
                                        |> Frontend.mapValueToFile ir tpe
                                        |> Result.andThen
                                            (\sourceFileIR ->
                                                let
                                                    packageName =
                                                        Path.fromString "My.Package"

                                                    moduleName =
                                                        Path.fromString "A"

                                                    localName =
                                                        Name.fromString "fooFunction"
                                                in
                                                case sourceFileIR |> IR.lookupValueDefinition ( packageName, moduleName, localName ) of
                                                    Just valDef ->
                                                        Ok (valDef.body |> Value.toRawValue)

                                                    Nothing ->
                                                        Err "Function name Not found"
                                            )
                            in
                            if updatedText == "" then
                                updateEditorState
                                    (initEditorState ir valueType Nothing)

                            else
                                updateEditorState
                                    (applyResult (valueResult (IR.resolveType valueType ir))
                                        { editorState
                                            | componentState = GenericEditor updatedText
                                        }
                                    )
                    , text = currentText
                    , placeholder =
                        Just (placeholder [ center, paddingXY 0 1 ] (text "not set"))
                    , label = Input.labelHidden ""
                    , spellcheck = False
                    }
                )


{-| Utility function to apply the result of an edit to the editor state using the following logic:

  - If the result is `Ok` it
      - updates the `lastValidValue` to the new one and
      - clears out the error state
  - If the result is `Err` it
      - keeps the current `lastValidValue` and
      - updates the error state to the error

-}
applyResult : Result String RawValue -> EditorState -> EditorState
applyResult valueResult editorState =
    { editorState
        | lastValidValue =
            case valueResult of
                Ok newValue ->
                    Just newValue

                Err _ ->
                    editorState.lastValidValue
        , errorState =
            case valueResult of
                Ok _ ->
                    Nothing

                Err error ->
                    Just error
    }


editorStateToRawValueResult : EditorState -> Result String (Maybe RawValue)
editorStateToRawValueResult editorState =
    case editorState.errorState of
        Just error ->
            Err error

        Nothing ->
            Ok editorState.lastValidValue


plusIcon : Element msg
plusIcon =
    html
        (Svg.svg
            [ Svg.Attributes.width "7px"
            , Svg.Attributes.height "7px"
            , Svg.Attributes.viewBox "0 0 200 200"
            ]
            [ Svg.polygon
                [ Svg.Attributes.points "80,0 120,0 120,80 200,80 200,120 120,120 120,200 80,200 80,120 0,120 0,80 80,80"
                , Svg.Attributes.style "fill: rgb(100,100,100)"
                ]
                []
            ]
        )


plusButton : msg -> Element msg
plusButton msg =
    el
        [ padding 2
        , Background.color (rgb 1 1 1)
        , Border.rounded 7
        , Border.color (rgb 0.8 0.8 0.8)
        , Border.width 2
        ]
        (Input.button []
            { onPress = Just msg
            , label = plusIcon
            }
        )


closeIcon : Element msg
closeIcon =
    html
        (Svg.svg
            [ Svg.Attributes.width "7px"
            , Svg.Attributes.height "7px"
            , Svg.Attributes.viewBox "0 0 200 200"
            ]
            [ Svg.polygon
                [ Svg.Attributes.points "80,0 120,0 120,80 200,80 200,120 120,120 120,200 80,200 80,120 0,120 0,80 80,80"
                , Svg.Attributes.style "fill: rgb(100,100,100)"
                , Svg.Attributes.transform "rotate(45,100,100)"
                ]
                []
            ]
        )


closeButton : msg -> Element msg
closeButton msg =
    el
        [ padding 2
        , Background.color (rgb 1 1 1)
        , Border.rounded 7
        , Border.color (rgb 0.8 0.8 0.8)
        , Border.width 2
        ]
        (Input.button []
            { onPress = Just msg
            , label = closeIcon
            }
        )<|MERGE_RESOLUTION|>--- conflicted
+++ resolved
@@ -91,10 +91,6 @@
 import Morphir.Visual.Components.FieldList as FieldList
 import Svg
 import Svg.Attributes
-<<<<<<< HEAD
-import Element exposing (rgba)
-=======
->>>>>>> 899723e9
 
 
 {-| Type that represents the state of the value editor. It's made up of the following pieces of information:
@@ -658,15 +654,9 @@
                     , label = Input.labelLeft labelStyle (text <| iconLabel (IR.resolveType valueType ir))
                     }
                 , if editorState.defaultValueCheckbox.show then
-<<<<<<< HEAD
-                    Input.checkbox [center]
-                        { icon = Input.defaultCheckbox
-                        , label = Input.labelRight (labelStyle ++ [Background.color <| rgba 0 0 0 0]) (text "empty (\"\")")
-=======
                     Input.checkbox [ center ]
                         { icon = Input.defaultCheckbox
                         , label = Input.labelRight (labelStyle ++ [ Background.color <| rgba 0 0 0 0 ]) (text "empty (\"\")")
->>>>>>> 899723e9
                         , checked = editorState.defaultValueCheckbox.checked
                         , onChange =
                             \updatedIsChecked ->
