--- conflicted
+++ resolved
@@ -84,13 +84,6 @@
                     (Ok (empty packageName))
 
 
-<<<<<<< HEAD
-{-| Creates a distribution from a valid Repo.
--}
-toDistribution : Repo -> Distribution
-toDistribution repo =
-    Debug.todo "Implement"
-=======
 {-| Creates a distribution from an existing repo
 -}
 toDistribution : Repo -> Distribution
@@ -103,7 +96,6 @@
             repo.modules
                 |> Dict.map (always public)
         }
->>>>>>> 9a982bd3
 
 
 {-| Adds native functions to the repo. For now this will be mainly used to add `SDK.nativeFunctions`.
