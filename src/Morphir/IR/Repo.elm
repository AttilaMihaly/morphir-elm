--- conflicted
+++ resolved
@@ -146,21 +146,6 @@
 fromDistribution distro =
     case distro of
         Library packageName _ packageDef ->
-<<<<<<< HEAD
-            Package.modulesOrderedByDependency packageName packageDef
-                |> Result.mapError (ModuleCycleDetected >> List.singleton)
-                |> Result.andThen
-                    (\orderedModules ->
-                        orderedModules
-                            |> List.foldl
-                                (\( moduleName, accessControlledModuleDef ) repoResultSoFar ->
-                                    repoResultSoFar
-                                        |> Result.andThen
-                                            (\repoSoFar ->
-                                                repoSoFar
-                                                    |> insertModule moduleName accessControlledModuleDef.value
-                                            )
-=======
             packageDef
                 |> Package.modulesOrderedByDependency packageName
                 |> List.foldl
@@ -245,10 +230,9 @@
                                         |> insertModule moduleName accessControlledModuleDef.value
                                         |> Result.andThen updateRepoTypeDependencies
                                         |> Result.andThen updateRepoValueDependencies
->>>>>>> 2dfdd1b8
                                 )
-                                (Ok (empty packageName))
                     )
+                    (Ok (empty packageName))
 
 
 {-| Creates a distribution from an existing repo
