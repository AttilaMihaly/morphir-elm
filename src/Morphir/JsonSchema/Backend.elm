module Morphir.JsonSchema.Backend exposing (..)

{-| This module encapsulates the JSON Schema backend. It takes the Morphir IR as the input and returns an in-memory
representation of files generated. The consumer is responsible for getting the input IR and saving the output
to the file-system.
-}

{-
   Copyright 2020 Morgan Stanley

   Licensed under the Apache License, Version 2.0 (the "License");
   you may not use this file except in compliance with the License.
   You may obtain a copy of the License at

       http://www.apache.org/licenses/LICENSE-2.0

   Unless required by applicable law or agreed to in writing, software
   distributed under the License is distributed on an "AS IS" BASIS,
   WITHOUT WARRANTIES OR CONDITIONS OF ANY KIND, either express or implied.
   See the License for the specific language governing permissions and
   limitations under the License.
-}

import Dict exposing (Dict)
import Morphir.File.FileMap exposing (FileMap)
import Morphir.IR.AccessControlled exposing (AccessControlled)
import Morphir.IR.Distribution as Distribution exposing (Distribution)
import Morphir.IR.FQName as FQName exposing (FQName)
import Morphir.IR.Module as Module exposing (ModuleName)
import Morphir.IR.Name as Name exposing (Name)
import Morphir.IR.Package as Package exposing (PackageName)
import Morphir.IR.Path as Path exposing (Path)
import Morphir.IR.Type as Type exposing (Type)
import Morphir.JsonSchema.AST exposing (ArrayType(..), FieldName, Schema, SchemaType(..), StringConstraints, TypeName)
import Morphir.JsonSchema.PrettyPrinter exposing (encodeSchema)
import Morphir.SDK.ResultList as ResultList
import Set exposing (Set)


type alias Options =
    { filename : String
    , limitToModules : Maybe (Set ModuleName)
    }


type alias QualifiedName =
    ( Path, Name )


type alias Error =
    String


type alias Errors =
    List Error


{-| Entry point for the JSON Schema backend. It takes the Morphir IR as the input and returns an in-memory
representation of files generated.
-}
mapDistribution : Options -> Distribution -> Result Errors FileMap
mapDistribution opts distro =
    case distro of
        Distribution.Library packageName _ packageDef ->
            mapPackageDefinition opts packageName packageDef


mapPackageDefinition : Options -> PackageName -> Package.Definition ta (Type ()) -> Result Errors FileMap
mapPackageDefinition opts packageName packageDefinition =
    packageDefinition
        |> generateSchema packageName
        |> Result.map encodeSchema
        |> Result.map
            (Dict.singleton
                ( []
                , if String.isEmpty opts.filename then
                    Path.toString Name.toTitleCase "." packageName ++ ".json"

                  else
                    opts.filename ++ ".json"
                )
            )


mapQualifiedName : ( Path, Name ) -> String
mapQualifiedName ( path, name ) =
    String.concat [ Path.toString Name.toTitleCase "." path, ".", Name.toTitleCase name ]


generateSchema : PackageName -> Package.Definition ta (Type ()) -> Result Errors Schema
generateSchema packageName packageDefinition =
    let
        schemaTypeDefinitions : Result Errors (List ( TypeName, SchemaType ))
        schemaTypeDefinitions =
            packageDefinition.modules
                |> Dict.toList
                |> List.map
                    (\( modName, modDef ) ->
                        extractTypes modName modDef.value
                            |> List.map
                                (\( qualifiedName, typeDef ) ->
                                    mapTypeDefinition qualifiedName typeDef
                                )
                            |> ResultList.keepFirstError
                            |> Result.map List.concat
                    )
                |> ResultList.keepFirstError
                |> Result.map List.concat
    in
    schemaTypeDefinitions
        |> Result.map
            (\definitions ->
                { id = "https://morphir.finos.org/" ++ Path.toString Name.toSnakeCase "-" packageName ++ ".schema.json"
                , schemaVersion = "https://json-schema.org/draft/2020-12/schema"
                , definitions = definitions |> Dict.fromList
                }
            )


extractTypes : ModuleName -> Module.Definition ta (Type ()) -> List ( QualifiedName, Type.Definition ta )
extractTypes modName definition =
    definition.types
        |> Dict.toList
        |> List.map
            (\( name, accessControlled ) ->
                ( ( modName, name ), accessControlled.value.value )
            )


mapTypeDefinition : ( Path, Name ) -> Type.Definition ta -> Result Errors (List ( TypeName, SchemaType ))
mapTypeDefinition (( path, name ) as qualifiedName) definition =
    case definition of
        Type.TypeAliasDefinition _ typ ->
            mapType qualifiedName typ
                |> Result.map (\schemaType -> [ ( mapQualifiedName qualifiedName, schemaType ) ])

        Type.CustomTypeDefinition _ accessControlledCtors ->
            accessControlledCtors.value
                |> Dict.toList
                |> List.map
                    (\( ctorName, ctorArgs ) ->
                        let
                            ctorNameString =
                                ctorName |> Name.toTitleCase
                        in
                        if List.isEmpty ctorArgs then
                            Ok (Const ctorNameString)

                        else
                            (ctorArgs
                                |> List.map
                                    (\tpe ->
                                        mapType qualifiedName (Tuple.second tpe)
                                    )
                            )
                                |> ResultList.keepFirstError
                                |> Result.map
                                    (\schemaType ->
                                        Array
                                            (TupleType
                                                (Const (ctorName |> Name.toTitleCase)
                                                    :: schemaType
                                                )
                                            )
                                            False
                                    )
                    )
                |> ResultList.keepFirstError
                |> Result.map
                    (\schemaTypes -> [ ( (path |> Path.toString Name.toTitleCase ".") ++ "." ++ (name |> Name.toTitleCase), OneOf schemaTypes ) ])


mapType : QualifiedName -> Type a -> Result Errors SchemaType
mapType qName typ =
    case typ of
        Type.Reference _ (( _, moduleName, localName ) as fQName) argTypes ->
            case ( FQName.toString fQName, argTypes ) of
                ( "Morphir.SDK:Basics:int", [] ) ->
                    Ok Integer

                ( "Morphir.SDK:Decimal:decimal", [] ) ->
                    Ok (String (StringConstraints Nothing))

                ( "Morphir.SDK:String:string", [] ) ->
                    Ok (String (StringConstraints Nothing))

                ( "Morphir.SDK:Char:char", [] ) ->
                    Ok (String (StringConstraints Nothing))

                ( "Morphir.SDK:LocalDate:localDate", [] ) ->
                    Ok (String (StringConstraints (Just "date")))

                ( "Morphir.SDK:LocalTime:localTime", [] ) ->
                    Ok (String (StringConstraints (Just "time")))

                ( "Morphir.SDK:Month:month", [] ) ->
                    Ok
                        (OneOf
                            [ Const "January"
                            , Const "February"
                            , Const "March"
                            , Const "April"
                            , Const "May"
                            , Const "June"
                            , Const "July"
                            , Const "August"
                            , Const "September"
                            , Const "October"
                            , Const "November"
                            , Const "December"
                            ]
                        )

                ( "Morphir.SDK:Basics:float", [] ) ->
                    Ok Number

                ( "Morphir.SDK:Basics:bool", [] ) ->
                    Ok Boolean

                ( "Morphir.SDK:List:list", [ itemType ] ) ->
                    Result.map2 Array
                        (mapType qName itemType
                            |> Result.map ListType
                        )
                        (Ok False)

                ( "Morphir.SDK:Set:set", [ itemType ] ) ->
                    Result.map2 Array
                        (mapType qName itemType
                            |> Result.map ListType
                        )
                        (Ok True)

                ( "Morphir.SDK:Maybe:maybe", [ itemType ] ) ->
                    mapType qName itemType
                        |> Result.map
                            (\schemaItemType ->
                                OneOf
                                    [ Null
                                    , schemaItemType
                                    ]
                            )

                ( "Morphir.SDK:Result:result", [ error, value ] ) ->
                    [ mapType qName error
                        |> Result.map
                            (\errorSchema ->
                                Array (TupleType [ Const "Err", errorSchema ]) True
                            )
                    , mapType qName value
                        |> Result.map
                            (\valueSchema ->
                                Array (TupleType [ Const "Ok", valueSchema ]) True
                            )
                    ]
                        |> ResultList.keepFirstError
                        |> Result.map OneOf

                ( "Morphir.SDK:Dict:dict", [ keyType, valueType ] ) ->
                    let
                        tupleSchemaList =
                            [ mapType qName keyType, mapType qName valueType ]
                    in
                    tupleSchemaList
                        |> ResultList.keepFirstError
                        |> Result.map (\tupleSchema -> Array (ListType (Array (TupleType tupleSchema) False)) True)

                _ ->
                    Ok
                        (Ref
                            (String.concat
                                [ "#/$defs/"
                                , moduleName |> Path.toString Name.toTitleCase "."
                                , "."
                                , localName |> Name.toTitleCase
                                ]
                            )
                        )

        Type.Record _ fields ->
            let
                requiredFields : List FieldName
                requiredFields =
                    fields
                        |> List.filterMap
                            (\field ->
                                case field.tpe of
<<<<<<< HEAD
                                    Type.Reference _ (( _, _, _ ) as fQName) argTypes ->
=======
                                    Type.Reference _ (( packageName, moduleName, localName ) as fQName) argTypes ->
>>>>>>> 41dcd20d
                                        case ( FQName.toString fQName, argTypes ) of
                                            ( "Morphir.SDK:Maybe:maybe", _ ) ->
                                                Nothing

                                            _ ->
                                                Just (field.name |> Name.toCamelCase)

                                    _ ->
                                        Just (field.name |> Name.toCamelCase)
                            )
            in
            fields
                |> List.map
                    (\field ->
                        case field.tpe of
<<<<<<< HEAD
                            Type.Reference _ (( _, _, _ ) as fQName) argTypes ->
                                case ( FQName.toString fQName, argTypes ) of
                                    ( "Morphir.SDK:Maybe:maybe", [ itemType ] ) ->
                                        mapType qName itemType
                                            |> Result.map (\fieldSchemaType -> ( Name.toCamelCase field.name, fieldSchemaType ))

                                    _ ->
                                        mapType qName field.tpe
                                            |> Result.map (\fieldSchemaType -> ( Name.toCamelCase field.name, fieldSchemaType ))

                            _ ->
                                mapType qName field.tpe
                                    |> Result.map (\fieldSchemaType -> ( Name.toCamelCase field.name, fieldSchemaType ))
                    )
                |> ResultList.keepAllErrors
                |> Result.mapError List.concat
=======
                            Type.Reference _ (( packageName, moduleName, localName ) as fQName) argTypes ->
                                case ( FQName.toString fQName, argTypes ) of
                                    ( "Morphir.SDK:Maybe:maybe", [ itemType ] ) ->
                                        mapType itemType
                                            |> Result.map (\fieldSchemaType -> ( Name.toCamelCase field.name, fieldSchemaType ))

                                    _ ->
                                        mapType field.tpe
                                            |> Result.map (\fieldSchemaType -> ( Name.toCamelCase field.name, fieldSchemaType ))

                            _ ->
                                mapType field.tpe
                                    |> Result.map (\fieldSchemaType -> ( Name.toCamelCase field.name, fieldSchemaType ))
                    )
                |> ResultList.keepFirstError
>>>>>>> 41dcd20d
                |> Result.map (\schemaDict -> Object (Dict.fromList schemaDict) requiredFields)

        Type.Tuple _ typeList ->
            typeList
                |> List.map
                    (\tpe ->
                        mapType qName tpe
                    )
                |> ResultList.keepAllErrors
                |> Result.mapError List.concat
                |> Result.map
                    (\itemType ->
                        Array (TupleType itemType) False
                    )

        _ ->
            Err [ "Cannot map type " ++ Type.toString typ ++ " in module " ++ Path.toString Name.toTitleCase "." (qName |> Tuple.first) ]<|MERGE_RESOLUTION|>--- conflicted
+++ resolved
@@ -285,11 +285,8 @@
                         |> List.filterMap
                             (\field ->
                                 case field.tpe of
-<<<<<<< HEAD
                                     Type.Reference _ (( _, _, _ ) as fQName) argTypes ->
-=======
-                                    Type.Reference _ (( packageName, moduleName, localName ) as fQName) argTypes ->
->>>>>>> 41dcd20d
+
                                         case ( FQName.toString fQName, argTypes ) of
                                             ( "Morphir.SDK:Maybe:maybe", _ ) ->
                                                 Nothing
@@ -305,7 +302,6 @@
                 |> List.map
                     (\field ->
                         case field.tpe of
-<<<<<<< HEAD
                             Type.Reference _ (( _, _, _ ) as fQName) argTypes ->
                                 case ( FQName.toString fQName, argTypes ) of
                                     ( "Morphir.SDK:Maybe:maybe", [ itemType ] ) ->
@@ -322,23 +318,7 @@
                     )
                 |> ResultList.keepAllErrors
                 |> Result.mapError List.concat
-=======
-                            Type.Reference _ (( packageName, moduleName, localName ) as fQName) argTypes ->
-                                case ( FQName.toString fQName, argTypes ) of
-                                    ( "Morphir.SDK:Maybe:maybe", [ itemType ] ) ->
-                                        mapType itemType
-                                            |> Result.map (\fieldSchemaType -> ( Name.toCamelCase field.name, fieldSchemaType ))
-
-                                    _ ->
-                                        mapType field.tpe
-                                            |> Result.map (\fieldSchemaType -> ( Name.toCamelCase field.name, fieldSchemaType ))
-
-                            _ ->
-                                mapType field.tpe
-                                    |> Result.map (\fieldSchemaType -> ( Name.toCamelCase field.name, fieldSchemaType ))
-                    )
-                |> ResultList.keepFirstError
->>>>>>> 41dcd20d
+
                 |> Result.map (\schemaDict -> Object (Dict.fromList schemaDict) requiredFields)
 
         Type.Tuple _ typeList ->
