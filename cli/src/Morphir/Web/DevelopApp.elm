--- conflicted
+++ resolved
@@ -1301,11 +1301,7 @@
                                     decorationTabContent =
                                         case maybeModuleName of
                                             Just moduleName ->
-<<<<<<< HEAD
-                                                [ viewAttributeValues model (ModuleID ( packageName, moduleName)) ]
-=======
                                                 [ viewDecorationValues model (ModuleID ( packageName, moduleName )) ]
->>>>>>> 7292591c
 
                                             Nothing ->
                                                 -- Since we don't annotate package for now, we don't show the Value Editors
@@ -2218,11 +2214,7 @@
                                                                                 )
                                                                             , paddingXY 10 10
                                                                             ]
-<<<<<<< HEAD
-                                                                            [ viewAttributeValues model (ValueID fullyQualifiedName []) ]
-=======
                                                                             [ viewDecorationValues model (ValueID fullyQualifiedName) ]
->>>>>>> 7292591c
                                                                   }
                                                                 ]
                                                         }
@@ -2271,11 +2263,7 @@
                                                         )
                                                     , paddingXY 10 10
                                                     ]
-<<<<<<< HEAD
-                                                    [ viewAttributeValues model (TypeID fullyQualifiedName []) ]
-=======
                                                     [ viewDecorationValues model (TypeID fullyQualifiedName) ]
->>>>>>> 7292591c
                                           }
                                         ]
                                 }
