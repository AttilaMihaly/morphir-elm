{
    "type": "package",
    "name": "finos/morphir-elm",
    "summary": "Morphir Elm bindings",
    "license": "Apache-2.0",
    "version": "14.1.0",
    "exposed-modules": [
        "Morphir.SDK.Decimal",
        "Morphir.SDK.Int",
        "Morphir.SDK.String",
        "Morphir.SDK.LocalDate",
        "Morphir.SDK.Month",
        "Morphir.SDK.Number",
        "Morphir.SDK.Rule",
        "Morphir.SDK.Key",
        "Morphir.SDK.StatefulApp",
        "Morphir.SDK.Aggregate",
        "Morphir.SDK.Dict",
        "Morphir.SDK.ResultList",
        "Morphir.SDK.Validate",
        "Morphir.IR",
        "Morphir.IR.Name",
        "Morphir.IR.Path",
        "Morphir.IR.QName",
        "Morphir.IR.FQName",
        "Morphir.IR.AccessControlled",
        "Morphir.IR.Type",
        "Morphir.IR.Value",
        "Morphir.IR.Literal",
        "Morphir.IR.Module",
        "Morphir.IR.Package",
        "Morphir.IR.Package.Codec",
        "Morphir.IR.Distribution",
        "Morphir.IR.Distribution.Codec",
        "Morphir.Elm.Frontend",
        "Morphir.Elm.Frontend.Codec",
        "Morphir.Scala.Backend",
        "Morphir.Scala.Backend.Codec",
        "Morphir.File.FileMap",
        "Morphir.File.FileMap.Codec",
        "Morphir.File.SourceCode",
        "Morphir.Scala.AST",
        "Morphir.Scala.PrettyPrinter",
        "Morphir.Value.Interpreter",
        "Morphir.Value.Native",
<<<<<<< HEAD
        "Morphir.Graph.Grapher",
        "Morphir.Type.Cardinality"
=======
        "Morphir.Metadata",
        "Morphir.Graph.Grapher"
>>>>>>> b9ad79a7
    ],
    "elm-version": "0.19.0 <= v < 0.20.0",
    "dependencies": {
        "chain-partners/elm-bignum": "1.0.1 <= v < 2.0.0",
        "cmditch/elm-bigint": "1.0.1 <= v < 2.0.0",
        "cuducos/elm-format-number": "8.1.4 <= v < 9.0.0",
        "dosarf/elm-tree-view": "3.0.0 <= v < 4.0.0",
        "elm/browser": "1.0.2 <= v < 2.0.0",
        "elm/core": "1.0.4 <= v < 2.0.0",
        "elm/html": "1.0.0 <= v < 2.0.0",
        "elm/json": "1.1.3 <= v < 2.0.0",
        "elm/parser": "1.1.0 <= v < 2.0.0",
        "elm/regex": "1.0.0 <= v < 2.0.0",
        "elm/svg": "1.0.1 <= v < 2.0.0",
        "elm/time": "1.0.0 <= v < 2.0.0",
        "elm-community/graph": "6.0.0 <= v < 7.0.0",
        "elm-community/list-extra": "8.2.4 <= v < 9.0.0",
        "elm-community/maybe-extra": "5.0.0 <= v < 6.0.0",
        "elm-explorations/test": "1.2.2 <= v < 2.0.0",
        "justinmimbs/date": "3.2.1 <= v < 4.0.0",
        "mdgriffith/elm-ui": "1.1.8 <= v < 2.0.0",
        "pzp1997/assoc-list": "1.0.0 <= v < 2.0.0",
        "rundis/elm-bootstrap": "5.2.0 <= v < 6.0.0",
        "stil4m/elm-syntax": "7.2.1 <= v < 8.0.0"
    },
    "test-dependencies": {}
}<|MERGE_RESOLUTION|>--- conflicted
+++ resolved
@@ -43,13 +43,9 @@
         "Morphir.Scala.PrettyPrinter",
         "Morphir.Value.Interpreter",
         "Morphir.Value.Native",
-<<<<<<< HEAD
+        "Morphir.Metadata",
         "Morphir.Graph.Grapher",
         "Morphir.Type.Cardinality"
-=======
-        "Morphir.Metadata",
-        "Morphir.Graph.Grapher"
->>>>>>> b9ad79a7
     ],
     "elm-version": "0.19.0 <= v < 0.20.0",
     "dependencies": {
