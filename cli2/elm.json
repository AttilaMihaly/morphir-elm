--- conflicted
+++ resolved
@@ -15,9 +15,6 @@
             "elm/html": "1.0.0",
             "elm/http": "2.0.0",
             "elm/json": "1.1.3",
-<<<<<<< HEAD
-            "elm/parser": "1.1.0"
-=======
             "elm/parser": "1.1.0",
             "elm/regex": "1.0.0",
             "elm/svg": "1.0.1",
@@ -30,7 +27,6 @@
             "mdgriffith/elm-ui": "1.1.8",
             "rundis/elm-bootstrap": "5.2.0",
             "stil4m/elm-syntax": "7.2.0"
->>>>>>> 67a2f382
         },
         "indirect": {
             "avh4/elm-color": "1.0.0",
